// integration tests for storage
<<<<<<< HEAD
// recovery, compaction, g/p/d
extern crate tempfile;
use self::tempfile::tempdir;
use std::error::Error;
extern crate yadb;
use yadb::storage::Tree;

#[test]
fn interesting_case() -> Result<(), Box<dyn Error>> {
    let dir = tempdir()?;
    let mut tree = Tree::new(dir.path().as_os_str().to_str().unwrap());
    tree.init().expect("Failed to init folder");
    for i in 0..3 {
        let key = i.to_string();
        let value: Vec<u8> = vec![i; 500_000];
        println!("get");
        tree.get(&(key.as_bytes().to_vec()))?;
        println!("delete");
        tree.delete(&(key.as_bytes().to_vec()))?;
        println!("put");
        tree.put(&(key.as_bytes().to_vec()), &value)?;
    }
    Ok(())
}

#[test]
fn gpd_wal() -> Result<(), Box<dyn Error>> {
    let dir = tempdir()?;
    let mut tree = Tree::new(dir.path().as_os_str().to_str().unwrap());
    tree.init().expect("Failed to init folder");
    for i in 0..3 {
        let key = i.to_string();
        let value: Vec<u64> = vec![i; 1000];
        tree.get(&(key.as_bytes().to_vec()))?;
        tree.delete(&(key.as_bytes().to_vec()))?;
        tree.put(&(key.as_bytes().to_vec()), &(value.iter().flat_map(|&x| x.to_le_bytes().to_vec()).collect()))?;
    }
    let mut tree = Tree::new(dir.path().as_os_str().to_str().unwrap());
    tree.init().expect("Failed to init folder");
    for i in 0..3 {
        let key = i.to_string();
        let value: Vec<u64> = vec![i; 1000];
        let value_bytes: Vec<u8> = value.iter().flat_map(|&x| x.to_le_bytes().to_vec()).collect();
        assert!(tree.get(&(key.as_bytes().to_vec())).unwrap().unwrap() == value_bytes);
        tree.delete(&(key.as_bytes().to_vec()))?;
        tree.put(&(key.as_bytes().to_vec()), &value_bytes)?;
    }
    Ok(())
}

#[test]
fn gpd_compaction() -> Result<(), Box<dyn Error>> {
    Ok(())
}
=======
// recovery, compaction (p/d updates, spread throughot tables), flush for g/p/d, hit 1st, 2nd, last blocks.
// test db recovery (how to inject failures?)
>>>>>>> 228b86ad
<|MERGE_RESOLUTION|>--- conflicted
+++ resolved
@@ -1,6 +1,6 @@
-// integration tests for storage
-<<<<<<< HEAD
-// recovery, compaction, g/p/d
+// tests for storage engine (kv, garbage collection, iterators)
+// recovery, compaction (p/d updates, spread throughot tables), flush for g/p/d, hit 1st, 2nd, last blocks.
+// test db recovery (how to inject failures?)
 extern crate tempfile;
 use self::tempfile::tempdir;
 use std::error::Error;
@@ -53,8 +53,4 @@
 #[test]
 fn gpd_compaction() -> Result<(), Box<dyn Error>> {
     Ok(())
-}
-=======
-// recovery, compaction (p/d updates, spread throughot tables), flush for g/p/d, hit 1st, 2nd, last blocks.
-// test db recovery (how to inject failures?)
->>>>>>> 228b86ad
+}